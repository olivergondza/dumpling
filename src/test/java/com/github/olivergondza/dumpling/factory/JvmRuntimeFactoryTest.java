/*
 * The MIT License
 *
 * Copyright (c) 2014 Red Hat, Inc.
 *
 * Permission is hereby granted, free of charge, to any person obtaining a copy
 * of this software and associated documentation files (the "Software"), to deal
 * in the Software without restriction, including without limitation the rights
 * to use, copy, modify, merge, publish, distribute, sublicense, and/or sell
 * copies of the Software, and to permit persons to whom the Software is
 * furnished to do so, subject to the following conditions:
 *
 * The above copyright notice and this permission notice shall be included in
 * all copies or substantial portions of the Software.
 *
 * THE SOFTWARE IS PROVIDED "AS IS", WITHOUT WARRANTY OF ANY KIND, EXPRESS OR
 * IMPLIED, INCLUDING BUT NOT LIMITED TO THE WARRANTIES OF MERCHANTABILITY,
 * FITNESS FOR A PARTICULAR PURPOSE AND NONINFRINGEMENT. IN NO EVENT SHALL THE
 * AUTHORS OR COPYRIGHT HOLDERS BE LIABLE FOR ANY CLAIM, DAMAGES OR OTHER
 * LIABILITY, WHETHER IN AN ACTION OF CONTRACT, TORT OR OTHERWISE, ARISING FROM,
 * OUT OF OR IN CONNECTION WITH THE SOFTWARE OR THE USE OR OTHER DEALINGS IN
 * THE SOFTWARE.
 */
package com.github.olivergondza.dumpling.factory;

import static com.github.olivergondza.dumpling.Util.only;
import static com.github.olivergondza.dumpling.Util.pause;
import static com.github.olivergondza.dumpling.model.ProcessThread.nameIs;
import static org.hamcrest.CoreMatchers.containsString;
import static org.hamcrest.CoreMatchers.equalTo;
import static org.hamcrest.MatcherAssert.assertThat;
import static org.hamcrest.Matchers.nullValue;
import static org.junit.Assert.assertEquals;
import static org.junit.Assert.assertNull;

import java.util.Arrays;
import java.util.HashSet;
import java.util.Set;
import java.util.concurrent.locks.Lock;
import java.util.concurrent.locks.LockSupport;
import java.util.concurrent.locks.ReentrantLock;

import org.hamcrest.Matchers;
import org.hamcrest.collection.IsEmptyCollection;
import org.junit.Test;

import com.github.olivergondza.dumpling.Util;
import com.github.olivergondza.dumpling.model.ThreadLock;
import com.github.olivergondza.dumpling.model.ThreadStatus;
import com.github.olivergondza.dumpling.model.jvm.JvmRuntime;
import com.github.olivergondza.dumpling.model.jvm.JvmThread;
import com.github.olivergondza.dumpling.model.jvm.JvmThreadSet;

public class JvmRuntimeFactoryTest {

    private Thread thread;

    @Test
    public synchronized void newThreadShouldNotBeAPartOfReportedRuntime() {
        thread = new Thread(getClass().getName() + " not run");
        assertNull("Not started thread should not be a part fo runtime", forThread(runtime(), thread));
    }

    @Test
    public synchronized void runnableThreadStatus() {
        thread = new Thread(getClass().getName() + " running") {
            long a;
            @Override
            public void run() {
                while(true) {
                    a = a + hashCode();
                }
            }
        };
        thread.start();

        assertStatusIs(ThreadStatus.RUNNABLE, thread);
        assertStateIs(Thread.State.RUNNABLE, thread);
    }

    @Test
    public void sleepingThreadStatus() {
        thread = new Thread(getClass().getName() + " sleeping") {
            @Override
            public void run() {
                try {
                    Thread.sleep(1000);
                } catch (InterruptedException ex) {
                    // Ignore
                }
            }
        };
        thread.start();

        assertStatusIs(ThreadStatus.SLEEPING, thread);
        assertStateIs(Thread.State.TIMED_WAITING, thread);
    }

    @Test
    public void waitingThreadStatus() {
        thread = new WaitingThreadStatus();
        thread.start();

        assertStatusIs(ThreadStatus.IN_OBJECT_WAIT, thread);
        assertStateIs(Thread.State.WAITING, thread);
        assertVerbIs("waiting on", thread);
        ProcessThread pt = forThread(runtime(), thread);
        assertThat(pt.getAcquiredLocks(), Matchers.<ThreadLock>empty());
        assertThat(pt.getWaitingOnLock().getClassName(), equalTo(getClass().getCanonicalName() + "$WaitingThreadStatus"));
        assertThat(pt.getWaitingToLock(), nullValue());
    }

    private static final class WaitingThreadStatus extends Thread {
        private WaitingThreadStatus() {
            super("JvmRuntimeFactoryTest#waitingThreadStatus");
        }

        @Override
        public synchronized void run() {
            try {
                wait();
            } catch (InterruptedException ex) {
                // Ignore
            }
        }
    }

    @Test
    public void timedWaitingThreadStatus() {
        thread = new TimedWaiting();
        thread.start();

        assertStatusIs(ThreadStatus.IN_OBJECT_WAIT_TIMED, thread);
        assertStateIs(Thread.State.TIMED_WAITING, thread);
        ProcessThread pt = forThread(runtime(), thread);
        assertThat(pt.getAcquiredLocks(), Matchers.<ThreadLock>empty());
        assertThat(pt.getWaitingOnLock().getClassName(), equalTo(getClass().getCanonicalName() + "$TimedWaiting"));
        assertThat(pt.getWaitingToLock(), nullValue());
    }

    private static final class TimedWaiting extends Thread {
        private TimedWaiting() {
            super("JvmRuntimeFactoryTest#timedWaitingThreadStatus");
        }

        @Override
        public synchronized void run() {
            try {
                wait(10000);
            } catch (InterruptedException ex) {
                // Ignore
            }
        }
    }

    @Test
    public void parkedThreadStatus() {
        thread = new Thread(getClass().getName() + " parked") {
            @Override
            public void run() {
                for (;;) {
                    LockSupport.park();
                }
            }
        };
        thread.start();

        assertStatusIs(ThreadStatus.PARKED, thread);
        assertStateIs(Thread.State.WAITING, thread);
        ProcessThread pt = forThread(runtime(), thread);
        assertThat(pt.getAcquiredLocks(), Matchers.<ThreadLock>empty());
        assertThat(pt.getWaitingOnLock(), nullValue());
        assertThat(pt.getWaitingToLock(), nullValue());
    }

    @Test
    public void parkedTimedThreadStatus() {
        thread = new Thread(getClass().getName() + " parked timed") {
            @Override
            public void run() {
                for (;;) {
                    LockSupport.parkNanos(1000000000L);
                }
            }
        };
        thread.start();

        assertStatusIs(ThreadStatus.PARKED_TIMED, thread);
        assertStateIs(Thread.State.TIMED_WAITING, thread);
        ProcessThread pt = forThread(runtime(), thread);
        assertThat(pt.getAcquiredLocks(), Matchers.<ThreadLock>empty());
        assertThat(pt.getWaitingOnLock(), nullValue());
        assertThat(pt.getWaitingToLock(), nullValue());
    }

    @Test
    public void parkedThreadWithBlockerStatus() {
        final Object blocker = new Object();
        thread = new Thread(getClass().getName() + " parked") {
            @Override
            public void run() {
                for (;;) {
                    LockSupport.park(blocker);
                }
            }
        };
        thread.start();

        assertStatusIs(ThreadStatus.PARKED, thread);
        assertStateIs(Thread.State.WAITING, thread);
        ProcessThread pt = forThread(runtime(), thread);
        assertThat(pt.getAcquiredLocks(), Matchers.<ThreadLock>empty());
        assertThat(pt.getWaitingOnLock(), equalTo(ThreadLock.fromInstance(blocker)));
        assertThat(pt.getWaitingToLock(), nullValue());
    }

    @Test
    public void parkedTimedThreadWithBlockerStatus() {
        final Object blocker = new Object();
        thread = new Thread(getClass().getName() + " parked timed") {
            @Override
            public void run() {
                for (;;) {
                    LockSupport.parkNanos(blocker, 1000000000L);
                }
            }
        };
        thread.start();

        assertStatusIs(ThreadStatus.PARKED_TIMED, thread);
        assertStateIs(Thread.State.TIMED_WAITING, thread);
        ProcessThread pt = forThread(runtime(), thread);
        assertThat(pt.getAcquiredLocks(), Matchers.<ThreadLock>empty());
        assertThat(pt.getWaitingOnLock(), equalTo(ThreadLock.fromInstance(blocker)));
        assertThat(pt.getWaitingToLock(), nullValue());
    }

    @Test
    public synchronized void blockedOnMonitorThreadStatus() {
        thread = new Thread(getClass().getName() + " waiting on monitor") {
            @Override
            public void run() {
                synchronized (JvmRuntimeFactoryTest.this) {
                    hashCode();
                }
            }
        };
        thread.start();

        assertStatusIs(ThreadStatus.BLOCKED, thread);
        assertStateIs(Thread.State.BLOCKED, thread);
        assertVerbIs("waiting to lock", thread);
    }

    @Test
    public void creatingAndTerminatingThreadsShouldBeHandledGracefully() {
        class Thrd extends Thread {
            private int countdown;
            public Thrd(int countdown) {
                super("creatingAndTerminatingThreadsShouldBeHandledGracefully thread");
                this.countdown = countdown;
            }

            @Override
            public void run() {
                pause(1);
                new Thrd(countdown - 1).start();
            }
        }

        int originalCount = runtime().getThreads().size();

        new Thrd(10).start();
        new Thrd(10).start();
        new Thrd(10).start();
        new Thrd(10).start();
        new Thrd(10).start();
        new Thrd(10).start();
        new Thrd(10).start();
        new Thrd(10).start();


        JvmRuntime runtime;
        do {
            runtime = runtime();

        } while (runtime.getThreads().size() > originalCount);
    }

    @Test
    public void testThreadAttributes() {
        Thread expected = Thread.currentThread();

<<<<<<< HEAD
        JvmThread actual = new JvmRuntimeFactory().currentRuntime()
                .getThreads().where(nameIs(expected.getName())).onlyThread()
        ;
=======
        ProcessThread actual = runtime().getThreads().where(nameIs(expected.getName())).onlyThread();
>>>>>>> 8f6f9d79

        assertThat(expected.getName(), equalTo(actual.getName()));
        assertThat(expected.getState(), equalTo(actual.getState()));
        assertThat(expected.getPriority(), equalTo(actual.getPriority()));
        assertThat(expected.getId(), equalTo(actual.getId()));
    }

    @Test
    public void monitorOwnerInObjectWait() throws Exception {
        final Object lock = new Object();

        thread = new Thread("monitorOwnerOnObjectWait") {
            @Override
            public void run() {
                try {
                    synchronized (lock) {
                        lock.wait();
                    }
                } catch (InterruptedException ex) {
                }
            }
        };
        thread.start();

        Thread.sleep(100); // Wait until sleeping

        synchronized(lock) {

            // Waiting thread is not supposed to own the thread
<<<<<<< HEAD
            JvmRuntime runtime = new JvmRuntimeFactory().currentRuntime();
            JvmThread waiting = runtime.getThreads().where(nameIs("monitorOwnerOnObjectWait")).onlyThread();
=======
            ProcessRuntime runtime = runtime();
            ProcessThread waiting = runtime.getThreads().where(nameIs("monitorOwnerOnObjectWait")).onlyThread();
>>>>>>> 8f6f9d79
            assertThat(waiting.getAcquiredLocks(), IsEmptyCollection.<ThreadLock>empty());
            assertThat(waiting.getStatus(), equalTo(ThreadStatus.IN_OBJECT_WAIT));

            // Current thread is
            JvmThread current = runtime.getThreads().where(nameIs(Thread.currentThread().getName())).onlyThread();
            final Set<ThreadLock> expected = new HashSet<ThreadLock>(Arrays.asList(
                    ThreadLock.fromInstance(lock)
            ));
            assertThat(current.getAcquiredLocks(), equalTo(expected));
        }
    }

    @Test
    public void ownableSynchronizers() throws Exception {
        final Lock lock = new ReentrantLock();
        lock.lockInterruptibly();
        try {

            thread = new Thread("ownableSynchronizers") {
                @Override
                public void run() {
                    try {
                        lock.lockInterruptibly(); // Block here
                    } catch (InterruptedException ex) {
                    }
                }
            };
            thread.start();
            Thread.sleep(100); // Wait until blocked

<<<<<<< HEAD
            JvmRuntime runtime = new JvmRuntimeFactory().currentRuntime();
            JvmThread current = runtime.getThreads().where(nameIs(Thread.currentThread().getName())).onlyThread();
            JvmThread blocked = runtime.getThreads().where(nameIs("ownableSynchronizers")).onlyThread();
=======
            ProcessRuntime runtime = runtime();
            ProcessThread owner = runtime.getThreads().where(nameIs(Thread.currentThread().getName())).onlyThread();
            ProcessThread blocked = runtime.getThreads().where(nameIs("ownableSynchronizers")).onlyThread();
>>>>>>> 8f6f9d79

            assertThat(owner.getStatus(), equalTo(ThreadStatus.RUNNABLE));
            assertThat(blocked.getStatus(), equalTo(ThreadStatus.PARKED));

            assertThat(only(owner.getAcquiredLocks()), equalTo(blocked.getWaitingOnLock()));
            assertThat(blocked.getBlockingThread(), equalTo(owner));
        } finally {
            thread.interrupt();
            lock.unlock();
        }
    }

    @Test
    public void multipleMonitorsOnSameStackFrame() throws Exception {
        final Lock lock = new ReentrantLock();
        final Object obj = new Object();
        final String str = new String();
        new Thread("multipleMonitors") {
            @Override
            public void run() {
                synchronized (lock) {
                    synchronized (obj) {
                        synchronized (str) {
                            synchronized (str) {
                                pause(1000);
                            }
                        }
                    }
                }
            }
        }.start();

        pause(100);

<<<<<<< HEAD
        JvmThreadSet monitors = new JvmRuntimeFactory().currentRuntime().getThreads()
                .where(nameIs("multipleMonitors"))
        ;
=======
        ThreadSet monitors = runtime().getThreads().where(nameIs("multipleMonitors"));
>>>>>>> 8f6f9d79

        // All locks on single frame should be reported. Outermost lock should
        // be at the bottom (first), innermost last.
        assertThat(monitors.toString(), containsString(Util.formatTrace(
                "- locked " + ThreadLock.fromInstance(str),
                "- locked " + ThreadLock.fromInstance(str),
                "- locked " + ThreadLock.fromInstance(obj),
                "- locked " + ThreadLock.fromInstance(lock)
        )));

        assertThat(monitors.onlyThread().getAcquiredLocks().size(), equalTo(3));
    }

    private void assertStatusIs(ThreadStatus expected, Thread thread) {
        assertEquals("Reported state: " + thread.getState(), expected, statusOf(thread));
    }

    private void assertStateIs(Thread.State expected, Thread thread) {
        assertEquals("Reported state: " + thread.getState(), expected, statusOf(thread).getState());
    }

    private void assertVerbIs(String verb, Thread thread) {
        pause(100);
        assertThat(forThread(runtime(), thread).toString(), containsString("- " + verb));
    }

    private ThreadStatus statusOf(Thread thread) {
<<<<<<< HEAD
        final JvmThread processThread = forThread(runtime(), thread);
=======
        pause(100);
        final ProcessThread processThread = forThread(runtime(), thread);
>>>>>>> 8f6f9d79
        if (processThread == null) throw new AssertionError(
                "No process thread in runtime for " + thread.getName()
        );
        return processThread.getStatus();
    }

<<<<<<< HEAD
    private JvmRuntime runtime() {
        pause(100);
=======
    private ProcessRuntime runtime() {
>>>>>>> 8f6f9d79
        return new JvmRuntimeFactory().currentRuntime();
    }

    private JvmThread forThread(JvmRuntime runtime, Thread candidate) {
        for(JvmThread thread: runtime.getThreads()) {
            if (thread.getId() == candidate.getId()) return thread;
        }

        return null;
    }
}<|MERGE_RESOLUTION|>--- conflicted
+++ resolved
@@ -104,7 +104,7 @@
         assertStatusIs(ThreadStatus.IN_OBJECT_WAIT, thread);
         assertStateIs(Thread.State.WAITING, thread);
         assertVerbIs("waiting on", thread);
-        ProcessThread pt = forThread(runtime(), thread);
+        JvmThread pt = forThread(runtime(), thread);
         assertThat(pt.getAcquiredLocks(), Matchers.<ThreadLock>empty());
         assertThat(pt.getWaitingOnLock().getClassName(), equalTo(getClass().getCanonicalName() + "$WaitingThreadStatus"));
         assertThat(pt.getWaitingToLock(), nullValue());
@@ -132,7 +132,7 @@
 
         assertStatusIs(ThreadStatus.IN_OBJECT_WAIT_TIMED, thread);
         assertStateIs(Thread.State.TIMED_WAITING, thread);
-        ProcessThread pt = forThread(runtime(), thread);
+        JvmThread pt = forThread(runtime(), thread);
         assertThat(pt.getAcquiredLocks(), Matchers.<ThreadLock>empty());
         assertThat(pt.getWaitingOnLock().getClassName(), equalTo(getClass().getCanonicalName() + "$TimedWaiting"));
         assertThat(pt.getWaitingToLock(), nullValue());
@@ -167,7 +167,7 @@
 
         assertStatusIs(ThreadStatus.PARKED, thread);
         assertStateIs(Thread.State.WAITING, thread);
-        ProcessThread pt = forThread(runtime(), thread);
+        JvmThread pt = forThread(runtime(), thread);
         assertThat(pt.getAcquiredLocks(), Matchers.<ThreadLock>empty());
         assertThat(pt.getWaitingOnLock(), nullValue());
         assertThat(pt.getWaitingToLock(), nullValue());
@@ -187,7 +187,7 @@
 
         assertStatusIs(ThreadStatus.PARKED_TIMED, thread);
         assertStateIs(Thread.State.TIMED_WAITING, thread);
-        ProcessThread pt = forThread(runtime(), thread);
+        JvmThread pt = forThread(runtime(), thread);
         assertThat(pt.getAcquiredLocks(), Matchers.<ThreadLock>empty());
         assertThat(pt.getWaitingOnLock(), nullValue());
         assertThat(pt.getWaitingToLock(), nullValue());
@@ -208,7 +208,7 @@
 
         assertStatusIs(ThreadStatus.PARKED, thread);
         assertStateIs(Thread.State.WAITING, thread);
-        ProcessThread pt = forThread(runtime(), thread);
+        JvmThread pt = forThread(runtime(), thread);
         assertThat(pt.getAcquiredLocks(), Matchers.<ThreadLock>empty());
         assertThat(pt.getWaitingOnLock(), equalTo(ThreadLock.fromInstance(blocker)));
         assertThat(pt.getWaitingToLock(), nullValue());
@@ -229,7 +229,7 @@
 
         assertStatusIs(ThreadStatus.PARKED_TIMED, thread);
         assertStateIs(Thread.State.TIMED_WAITING, thread);
-        ProcessThread pt = forThread(runtime(), thread);
+        JvmThread pt = forThread(runtime(), thread);
         assertThat(pt.getAcquiredLocks(), Matchers.<ThreadLock>empty());
         assertThat(pt.getWaitingOnLock(), equalTo(ThreadLock.fromInstance(blocker)));
         assertThat(pt.getWaitingToLock(), nullValue());
@@ -291,13 +291,7 @@
     public void testThreadAttributes() {
         Thread expected = Thread.currentThread();
 
-<<<<<<< HEAD
-        JvmThread actual = new JvmRuntimeFactory().currentRuntime()
-                .getThreads().where(nameIs(expected.getName())).onlyThread()
-        ;
-=======
-        ProcessThread actual = runtime().getThreads().where(nameIs(expected.getName())).onlyThread();
->>>>>>> 8f6f9d79
+        JvmThread actual = runtime().getThreads().where(nameIs(expected.getName())).onlyThread();
 
         assertThat(expected.getName(), equalTo(actual.getName()));
         assertThat(expected.getState(), equalTo(actual.getState()));
@@ -327,13 +321,8 @@
         synchronized(lock) {
 
             // Waiting thread is not supposed to own the thread
-<<<<<<< HEAD
-            JvmRuntime runtime = new JvmRuntimeFactory().currentRuntime();
+            JvmRuntime runtime = runtime();
             JvmThread waiting = runtime.getThreads().where(nameIs("monitorOwnerOnObjectWait")).onlyThread();
-=======
-            ProcessRuntime runtime = runtime();
-            ProcessThread waiting = runtime.getThreads().where(nameIs("monitorOwnerOnObjectWait")).onlyThread();
->>>>>>> 8f6f9d79
             assertThat(waiting.getAcquiredLocks(), IsEmptyCollection.<ThreadLock>empty());
             assertThat(waiting.getStatus(), equalTo(ThreadStatus.IN_OBJECT_WAIT));
 
@@ -364,15 +353,9 @@
             thread.start();
             Thread.sleep(100); // Wait until blocked
 
-<<<<<<< HEAD
-            JvmRuntime runtime = new JvmRuntimeFactory().currentRuntime();
-            JvmThread current = runtime.getThreads().where(nameIs(Thread.currentThread().getName())).onlyThread();
+            JvmRuntime runtime = runtime();
+            JvmThread owner = runtime.getThreads().where(nameIs(Thread.currentThread().getName())).onlyThread();
             JvmThread blocked = runtime.getThreads().where(nameIs("ownableSynchronizers")).onlyThread();
-=======
-            ProcessRuntime runtime = runtime();
-            ProcessThread owner = runtime.getThreads().where(nameIs(Thread.currentThread().getName())).onlyThread();
-            ProcessThread blocked = runtime.getThreads().where(nameIs("ownableSynchronizers")).onlyThread();
->>>>>>> 8f6f9d79
 
             assertThat(owner.getStatus(), equalTo(ThreadStatus.RUNNABLE));
             assertThat(blocked.getStatus(), equalTo(ThreadStatus.PARKED));
@@ -407,13 +390,7 @@
 
         pause(100);
 
-<<<<<<< HEAD
-        JvmThreadSet monitors = new JvmRuntimeFactory().currentRuntime().getThreads()
-                .where(nameIs("multipleMonitors"))
-        ;
-=======
-        ThreadSet monitors = runtime().getThreads().where(nameIs("multipleMonitors"));
->>>>>>> 8f6f9d79
+        JvmThreadSet monitors = runtime().getThreads().where(nameIs("multipleMonitors"));
 
         // All locks on single frame should be reported. Outermost lock should
         // be at the bottom (first), innermost last.
@@ -441,24 +418,15 @@
     }
 
     private ThreadStatus statusOf(Thread thread) {
-<<<<<<< HEAD
+        pause(100);
         final JvmThread processThread = forThread(runtime(), thread);
-=======
-        pause(100);
-        final ProcessThread processThread = forThread(runtime(), thread);
->>>>>>> 8f6f9d79
         if (processThread == null) throw new AssertionError(
                 "No process thread in runtime for " + thread.getName()
         );
         return processThread.getStatus();
     }
 
-<<<<<<< HEAD
     private JvmRuntime runtime() {
-        pause(100);
-=======
-    private ProcessRuntime runtime() {
->>>>>>> 8f6f9d79
         return new JvmRuntimeFactory().currentRuntime();
     }
 
