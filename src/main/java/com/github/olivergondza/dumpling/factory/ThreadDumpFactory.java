--- conflicted
+++ resolved
@@ -160,13 +160,9 @@
         return builder;
     }
 
-<<<<<<< HEAD
-    private Builder initLocks(ThreadDumpThread.Builder builder, String string) {
-=======
     private Builder initStacktrace(Builder builder, String trace) {
         ArrayList<StackTraceElement> traceElements = new ArrayList<StackTraceElement>();
 
->>>>>>> c01cb916
         List<ThreadLock.Monitor> monitors = new ArrayList<ThreadLock.Monitor>();
         List<ThreadLock> synchronizers = new ArrayList<ThreadLock>();
         ThreadLock waitingToLock = null; // Block waiting on monitor
@@ -331,34 +327,4 @@
                 : Long.parseLong(value, 10)
         ;
     }
-<<<<<<< HEAD
-
-    private Builder initStacktrace(ThreadDumpThread.Builder builder, String trace) {
-        Matcher match = STACK_TRACE_ELEMENT_LINE.matcher(trace);
-        ArrayList<StackTraceElement> traceElements = new ArrayList<StackTraceElement>();
-
-        while (match.find()) {
-
-            String sourceFile = match.group(3);
-            int sourceLine = match.group(4) == null
-                    ? -1
-                    : Integer.parseInt(match.group(4).substring(1))
-            ;
-
-            if (sourceLine == -1 && "Native Method".equals(match.group(3))) {
-                sourceFile = null;
-                sourceLine = -2; // Magic value for native methods
-            }
-
-            traceElements.add(new StackTraceElement(
-                    match.group(1), match.group(2), sourceFile, sourceLine
-            ));
-        }
-
-        return builder.setStacktrace(
-                traceElements.toArray(new StackTraceElement[traceElements.size()])
-        );
-    }
-=======
->>>>>>> c01cb916
 }