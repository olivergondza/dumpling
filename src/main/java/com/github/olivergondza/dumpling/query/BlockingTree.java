--- conflicted
+++ resolved
@@ -94,48 +94,32 @@
         }
     }
 
-<<<<<<< HEAD
+    /**
+     * Forest of all blocking trees found.
+     *
+     * @author ogondza
+     */
     public static final class Result<
             SetType extends ThreadSet<SetType, RuntimeType, ThreadType>,
             RuntimeType extends ProcessRuntime<RuntimeType, SetType, ThreadType>,
             ThreadType extends ProcessThread<ThreadType, SetType, RuntimeType>
     > extends SingleThreadSetQuery.Result<SetType> {
 
+        private static final @Nonnull Deadlocks DEADLOCKS = new Deadlocks();
+
         private final @Nonnull Set<Tree<ThreadType>> trees;
         private final @Nonnull SetType involved;
-        private final boolean showStackTraces;
-
-        private Result(SetType threads, boolean showStackTraces) {
-            @Nonnull Set<Tree<ThreadType>> roots = new HashSet<Tree<ThreadType>>();
+        private final Deadlocks.Result<SetType, RuntimeType, ThreadType> deadlocks;
+
+        private final @Nonnull SetType deadlockedThreads;
+
+        private Result(@Nonnull SetType threads, boolean showStackTraces) {
+            super(showStackTraces);
+            deadlocks = DEADLOCKS.query(threads);
+            deadlockedThreads = deadlocks.involvedThreads();
+
+            @Nonnull Set<Tree<ThreadType>> roots = new LinkedHashSet<Tree<ThreadType>>();
             for (ThreadType thread: threads.getProcessRuntime().getThreads()) {
-                if (thread.getWaitingOnLock() == null && !thread.getAcquiredLocks().isEmpty()) {
-                    if (!thread.getBlockedThreads().isEmpty()) {
-                        roots.add(new Tree<ThreadType>(thread, buildDown(thread)));
-                    }
-                }
-=======
-    /**
-     * Forest of all blocking trees found.
-     *
-     * @author ogondza
-     */
-    public static final class Result extends SingleThreadSetQuery.Result {
-
-        private static final @Nonnull Deadlocks DEADLOCKS = new Deadlocks();
-
-        private final @Nonnull Set<Tree> trees;
-        private final @Nonnull ThreadSet involved;
-        private final Deadlocks.Result deadlocks;
-
-        private final @Nonnull ThreadSet deadlockedThreads;
-
-        private Result(ThreadSet threads, boolean showStackTraces) {
-            super(showStackTraces);
-            deadlocks = threads.query(DEADLOCKS);
-            deadlockedThreads = deadlocks.involvedThreads();
-
-            @Nonnull Set<Tree> roots = new LinkedHashSet<Tree>();
-            for (ProcessThread thread: threads.getProcessRuntime().getThreads()) {
                 // consider only unblocked threads or possibly deadlocked ones
                 if (thread.getWaitingToLock() != null && !deadlockedThreads.contains(thread)) continue;
                 // No thread can be blocked by this
@@ -143,8 +127,7 @@
                 // No blocked and not-deadlocked threads to report
                 if (thread.getBlockedThreads().ignoring(deadlockedThreads).isEmpty()) continue;
 
-                roots.add(new Tree(thread, buildDown(thread)));
->>>>>>> 8f6f9d79
+                roots.add(new Tree<ThreadType>(thread, buildDown(thread)));
             }
 
             this.trees = Collections.unmodifiableSet(filter(roots, threads));
@@ -154,8 +137,8 @@
                 flatten(root, involved);
             }
 
-            for (ThreadSet deadlock: deadlocks.getDeadlocks()) {
-                for (ProcessThread deadlockedThread: deadlock) {
+            for (SetType deadlock: deadlocks.getDeadlocks()) {
+                for (ThreadType deadlockedThread: deadlock) {
                     involved.add(deadlockedThread);
                 }
             }
@@ -163,31 +146,18 @@
             this.involved = threads.derive(involved);
         }
 
-<<<<<<< HEAD
         private @Nonnull Set<Tree<ThreadType>> buildDown(ThreadType thread) {
             @Nonnull Set<Tree<ThreadType>> newTrees = new HashSet<Tree<ThreadType>>();
-            for(ThreadType t: thread.getBlockedThreads()) {
+            for(ThreadType t: thread.getBlockedThreads().ignoring(deadlockedThreads)) {
                 newTrees.add(new Tree<ThreadType>(t, buildDown(t)));
-=======
-        private @Nonnull Set<Tree> buildDown(ProcessThread thread) {
-            @Nonnull Set<Tree> newTrees = new LinkedHashSet<Tree>();
-            for(ProcessThread t: thread.getBlockedThreads().ignoring(deadlockedThreads)) {
-                newTrees.add(new Tree(t, buildDown(t)));
->>>>>>> 8f6f9d79
             }
 
             return newTrees;
         }
 
-<<<<<<< HEAD
         private @Nonnull Set<Tree<ThreadType>> filter(Set<Tree<ThreadType>> roots, SetType threads) {
             Set<Tree<ThreadType>> filtered = new HashSet<Tree<ThreadType>>();
             for (Tree<ThreadType> r: roots) {
-=======
-        private @Nonnull Set<Tree> filter(Set<Tree> roots, ThreadSet threads) {
-            Set<Tree> filtered = new LinkedHashSet<Tree>();
-            for (Tree r: roots) {
->>>>>>> 8f6f9d79
                 // Add whitelisted items including their subtrees
                 if (threads.contains(r.getRoot())) {
                     filtered.add(r);
@@ -210,16 +180,12 @@
             }
         }
 
-<<<<<<< HEAD
-        public @Nonnull Set<Tree<ThreadType>> getTrees() {
-=======
         /**
          * All trees detected.
          *
          * Empty, when there are no blocked/blocking threads.
          */
-        public @Nonnull Set<Tree> getTrees() {
->>>>>>> 8f6f9d79
+        public @Nonnull Set<Tree<ThreadType>> getTrees() {
             return trees;
         }
 
@@ -250,11 +216,7 @@
         }
 
         @Override
-<<<<<<< HEAD
         protected SetType involvedThreads() {
-            return showStackTraces ? involved : null;
-=======
-        protected ThreadSet involvedThreads() {
             return involved;
         }
 
@@ -267,7 +229,6 @@
             } else {
                 out.println();
             }
->>>>>>> 8f6f9d79
         }
     }
 
