--- conflicted
+++ resolved
@@ -107,16 +107,10 @@
         private final @Nonnull SetType involved;
         private final @Nonnegative int blocked;
 
-<<<<<<< HEAD
         private Result(SetType threads, boolean showStacktraces) {
+            super(showStacktraces);
             final Set<ThreadType> involved = new LinkedHashSet<ThreadType>();
             final Map<ThreadType, SetType> contenders = new TreeMap<ThreadType, SetType>(new Comparator<ThreadType>() {
-=======
-        private Result(ThreadSet threads, boolean showStacktraces) {
-            super(showStacktraces);
-            final Set<ProcessThread> involved = new LinkedHashSet<ProcessThread>();
-            final Map<ProcessThread, ThreadSet> contenders = new TreeMap<ProcessThread, ThreadSet>(new Comparator<ProcessThread>() {
->>>>>>> 8f6f9d79
                 @Override
                 public int compare(ThreadType lhs, ThreadType rhs) {
                     int lhsSize = lhs.getBlockedThreads().size();
