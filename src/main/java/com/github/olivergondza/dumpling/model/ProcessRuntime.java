--- conflicted
+++ resolved
@@ -46,15 +46,9 @@
     private final @Nonnull SetType threads;
     private final @Nonnull SetType emptySet;
 
-<<<<<<< HEAD
     public ProcessRuntime(@Nonnull Set<? extends ProcessThread.Builder<?>> builders) {
         this.threads = createThreads(builders);
         this.emptySet = createSet(Collections.<ThreadType>emptySet());
-=======
-    public ProcessRuntime(@Nonnull Set<ProcessThread.Builder> builders) {
-        this.emptySet = new ThreadSet(this, Collections.<ProcessThread>emptySet());
-        this.threads = createThreads(builders);
->>>>>>> 8f6f9d79
 
         int buildersSize = builders.size();
         int threadsSize = threads.size();
@@ -68,11 +62,7 @@
         for (ProcessThread.Builder<?> builder: builders) {
             threads.add(createThread(builder));
         }
-<<<<<<< HEAD
         return createSet(Collections.unmodifiableSet(threads));
-=======
-        return getThreadSet(Collections.unmodifiableSet(threads));
->>>>>>> 8f6f9d79
     }
 
     protected abstract @Nonnull SetType createSet(@Nonnull Set<ThreadType> threads);
@@ -93,14 +83,14 @@
     /**
      * Instantiate {@link ThreadSet} scoped to this runtime.
      */
-    public @Nonnull ThreadSet getThreadSet(@Nonnull Collection<ProcessThread> threads) {
+    public @Nonnull SetType getThreadSet(@Nonnull Collection<ThreadType> threads) {
         if (threads.isEmpty()) return emptySet;
 
-        Set<ProcessThread> threadSet = threads instanceof Set
-                ? (Set<ProcessThread>) threads
-                : new LinkedHashSet<ProcessThread>(threads)
+        Set<ThreadType> threadSet = threads instanceof Set
+                ? (Set<ThreadType>) threads
+                : new LinkedHashSet<ThreadType>(threads)
         ;
-        return new ThreadSet(this, threadSet);
+        return createSet(threadSet);
     }
 
     /**
@@ -108,11 +98,7 @@
      *
      * @see ThreadSet#query(SingleThreadSetQuery)
      */
-<<<<<<< HEAD
     public <T extends SingleThreadSetQuery.Result<?>> T query(SingleThreadSetQuery<T> query) {
-=======
-    public @Nonnull <T extends SingleThreadSetQuery.Result> T query(@Nonnull SingleThreadSetQuery<T> query) {
->>>>>>> 8f6f9d79
         return threads.query(query);
     }
 }