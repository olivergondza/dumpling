/*
 * The MIT License
 *
 * Copyright (c) 2014 Red Hat, Inc.
 *
 * Permission is hereby granted, free of charge, to any person obtaining a copy
 * of this software and associated documentation files (the "Software"), to deal
 * in the Software without restriction, including without limitation the rights
 * to use, copy, modify, merge, publish, distribute, sublicense, and/or sell
 * copies of the Software, and to permit persons to whom the Software is
 * furnished to do so, subject to the following conditions:
 *
 * The above copyright notice and this permission notice shall be included in
 * all copies or substantial portions of the Software.
 *
 * THE SOFTWARE IS PROVIDED "AS IS", WITHOUT WARRANTY OF ANY KIND, EXPRESS OR
 * IMPLIED, INCLUDING BUT NOT LIMITED TO THE WARRANTIES OF MERCHANTABILITY,
 * FITNESS FOR A PARTICULAR PURPOSE AND NONINFRINGEMENT. IN NO EVENT SHALL THE
 * AUTHORS OR COPYRIGHT HOLDERS BE LIABLE FOR ANY CLAIM, DAMAGES OR OTHER
 * LIABILITY, WHETHER IN AN ACTION OF CONTRACT, TORT OR OTHERWISE, ARISING FROM,
 * OUT OF OR IN CONNECTION WITH THE SOFTWARE OR THE USE OR OTHER DEALINGS IN
 * THE SOFTWARE.
 */
package com.github.olivergondza.dumpling.model;

import java.util.ArrayList;
import java.util.Collections;
import java.util.LinkedHashSet;
import java.util.List;
import java.util.Set;
import java.util.regex.Pattern;

import javax.annotation.CheckForNull;
import javax.annotation.Nonnull;

import com.github.olivergondza.dumpling.factory.IllegalRuntimeStateException;
import com.github.olivergondza.dumpling.model.ThreadLock.Monitor;

/**
 * Immutable representation of a thread.
 *
 * @author ogondza
 */
public class ProcessThread<
        ThreadType extends ProcessThread<ThreadType, SetType, RuntimeType>,
        SetType extends ThreadSet<SetType, RuntimeType, ThreadType>,
        RuntimeType extends ProcessRuntime<RuntimeType, SetType, ThreadType>
> {

    private static final @Nonnull String NL = System.getProperty("line.separator", "\n");

    private final @Nonnull RuntimeType runtime;
    private final @Nonnull Builder<?> state;

<<<<<<< HEAD
    protected ProcessThread(@Nonnull RuntimeType runtime, @Nonnull Builder<?> builder) {
=======
    public static @Nonnull Builder builder() {
        return new Builder();
    }

    private ProcessThread(@Nonnull ProcessRuntime runtime, @Nonnull Builder builder) {
>>>>>>> 8f6f9d79
        this.runtime = runtime;
        this.state = builder.clone();

        checkSanity();
    }

<<<<<<< HEAD
    public String getName() {
=======
    private void checkSanity() {
        if (state.name == null || state.name.isEmpty()) throw new IllegalRuntimeStateException("Thread name not set");
        if (state.status == null) throw new IllegalRuntimeStateException("Thread status not set");

        if (state.id == null && state.tid == null && state.nid == null) {
            throw new IllegalRuntimeStateException("No thread identifier set");
        }

        if (state.status.isBlocked() && state.waitingToLock == null) {
            throw new IllegalRuntimeStateException(
                    "Blocked thread does not declare monitor: >>>\n%s\n<<<\n", state
            );
        }
    }

    public @Nonnull ProcessRuntime getRuntime() {
        return runtime;
    }

    public @Nonnull String getName() {
>>>>>>> 8f6f9d79
        return state.name;
    }

    /**
     * Java thread id.
     *
     * @return Null if not provided.
     */
    public Long getId() {
        return state.id;
    }

    /**
     * Native thread id.
     *
     * @return Null if not provided.
     */
    public Long getNid() {
        return state.nid;
    }

    public Long getTid() {
        return state.tid;
    }

    /**
     * @deprecated Kept for backward compatibility, use {@link #getStatus()} instead.
     */
    @Deprecated
    public @Nonnull ThreadStatus getThreadStatus() {
        return getStatus();
    }

    public @Nonnull ThreadStatus getStatus() {
        return state.status;
    }

    /**
     * {@link java.lang.Thread.State} of current thread.
     *
     * @return null if was not able to determine thread state.
     */
    public @CheckForNull Thread.State getState() {
        return state.status.getState();
    }

    public Integer getPriority() {
        return state.priority;
    }

    public boolean isDaemon() {
        return state.daemon;
    }

    public @Nonnull StackTrace getStackTrace() {
        return state.stackTrace;
    }

    /**
     * Monitor thread is waiting to be notified.
     *
     * @return null is the thread is not in {@link Object#wait()}.
     */
    public @CheckForNull ThreadLock getWaitingOnLock() {
        return state.waitingOnLock;
    }

    /**
     * Monitor thread is waiting to acquire.
     *
     * @return null then the thread is not <tt>BLOCKED</tt> acquiring the monitor.
     */
    public @CheckForNull ThreadLock getWaitingToLock() {
        return state.waitingToLock;
    }

    public @Nonnull Set<ThreadLock> getAcquiredLocks() {
        // Convert to Set not to expose duplicates
        LinkedHashSet<ThreadLock> locks = new LinkedHashSet<ThreadLock>(
                state.acquiredMonitors.size() + state.acquiredSynchronizers.size()
        );
        for (Monitor m: state.acquiredMonitors) {
            locks.add(m.getLock());
        }
        locks.addAll(state.acquiredSynchronizers);
        return locks;
    }

    public @Nonnull Set<ThreadLock> getAcquiredMonitors() {
        LinkedHashSet<ThreadLock> locks = new LinkedHashSet<ThreadLock>(state.acquiredMonitors.size());
        for (Monitor m: state.acquiredMonitors) {
            locks.add(m.getLock());
        }
        return locks;
    }

    public @Nonnull Set<ThreadLock> getAcquiredSynchronizers() {
        return new LinkedHashSet<ThreadLock>(state.acquiredSynchronizers);
    }

    /**
     * Get threads that are waiting for lock held by this thread.
     */
    public @Nonnull SetType getBlockedThreads() {
        Set<ThreadType> blocked = new LinkedHashSet<ThreadType>();
        for (ThreadType thread: runtime.getThreads()) {
            if (thread == this) continue;
<<<<<<< HEAD
            ThreadLock lock = ((ProcessThread<?, ?, ?>) thread).state.waitingOnLock;
            if (getAcquiredLocks().contains(lock)) {
=======
            if (getAcquiredLocks().contains(thread.state.waitingToLock)) {
>>>>>>> 8f6f9d79
                blocked.add(thread);
            }
        }
        return runtime.getThreadSet(blocked);
    }

    /**
     * Get threads holding lock this thread is trying to acquire.
     *
     * @return {@link ThreadSet} that contains blocked thread or empty set if this thread does not hold any lock.
     */
    public @Nonnull SetType getBlockingThreads() {
        final ThreadType blocking = getBlockingThread();
        if (blocking == null) return runtime.getEmptyThreadSet();

<<<<<<< HEAD
        return runtime.getThreads().derive(Collections.singleton(blocking));
=======
        return runtime.getThreadSet(Collections.singleton(blocking));
>>>>>>> 8f6f9d79
    }

    /**
     * Get thread blocking this threads execution.
     * @return Blocking thread or null if not block by a thread.
     */
<<<<<<< HEAD
    public @CheckForNull ThreadType getBlockingThread() {
        for (ThreadType thread: runtime.getThreads()) {
=======
    public @CheckForNull ProcessThread getBlockingThread() {
        if (state.waitingToLock == null && state.waitingOnLock == null) {
            return null;
        }

        for (ProcessThread thread: runtime.getThreads()) {
>>>>>>> 8f6f9d79
            if (thread == this) continue;
            Set<ThreadLock> acquired = thread.getAcquiredLocks();
            if (acquired.isEmpty()) continue;
            if (acquired.contains(state.waitingToLock) || acquired.contains(state.waitingOnLock)) {
                return thread;
            }
        }

        return null;
    }

    public String getHeader() {
        return state.getHeader();
    }

    @Override
    public String toString() {
        return state.toString();
    }

    @Override
    public boolean equals(Object rhs) {
        if (rhs == null) return false;
        if (!rhs.getClass().equals(this.getClass())) return false;

        ProcessThread<?, ?, ?> other = (ProcessThread<?, ?, ?>) rhs;

        if (state.tid == null ? other.state.tid != null : !state.tid.equals(other.state.tid)) return false;
        if (state.nid == null ? other.state.nid != null : !state.nid.equals(other.state.nid)) return false;
        if (state.id == null ? other.state.id != null : !state.id.equals(other.state.id)) return false;

        return true;
    }

    @Override
    public int hashCode() {
        Long tid = state.tid;
        if (tid == null) tid = 0L;

        Long nid = state.nid;
        if (nid == null) nid = 0L;

        Long id = state.id;
        if (id == null) id = 0L;

        return new Long(7 + 31 * tid + 17 * nid + 11 * id).hashCode();
    }

    public static class Builder<
//            ThreadType extends ProcessThread<? extends ThreadType, SetType, RuntimeType>,
//            SetType extends ThreadSet<SetType, RuntimeType, ThreadType>,
//            RuntimeType extends ProcessRuntime<RuntimeType, SetType, ThreadType>,
            BuilderType extends Builder<BuilderType>
    > implements Cloneable {

        private @Nonnull String name = "";
        private boolean daemon;
        // priority might not be present in threaddump
        private Integer priority;
        // https://gist.github.com/rednaxelafx/843622
        private Long id, nid, tid;
        private @Nonnull StackTrace stackTrace = new StackTrace();
        private @Nonnull ThreadStatus status = ThreadStatus.UNKNOWN;
        private @CheckForNull ThreadLock waitingToLock;
        private @CheckForNull ThreadLock waitingOnLock;
        private @Nonnull List<ThreadLock.Monitor> acquiredMonitors = Collections.emptyList();
        private @Nonnull List<ThreadLock> acquiredSynchronizers = Collections.emptyList();

        @Override
        protected @Nonnull BuilderType clone() {
            try {
                return (BuilderType) super.clone();
            } catch (CloneNotSupportedException ex) {
                throw new AssertionError();
            }
        }

<<<<<<< HEAD
        public @Nonnull BuilderType setName(String name) {
=======
        public @Nonnull Builder setName(@Nonnull String name) {
>>>>>>> 8f6f9d79
            this.name = name;
            return (BuilderType) this;
        }

        public @Nonnull BuilderType setId(long id) {
            this.id = id;
            return (BuilderType) this;
        }

        public @Nonnull BuilderType setNid(long nid) {
            this.nid = nid;
            return (BuilderType) this;
        }

        public @Nonnull BuilderType setTid(long tid) {
            this.tid = tid;
            return (BuilderType) this;
        }

        public @Nonnull BuilderType setDaemon(boolean daemon) {
            this.daemon = daemon;
            return (BuilderType) this;
        }

        public @Nonnull BuilderType setPriority(Integer priority) {
            this.priority = priority;
            return (BuilderType) this;
        }

        public @Nonnull BuilderType setStacktrace(@Nonnull StackTraceElement[] stackTrace) {
            this.stackTrace = new StackTrace(stackTrace);
            return (BuilderType) this;
        }

        public @Nonnull StackTrace getStacktrace() {
            return stackTrace;
        }

        public @Nonnull BuilderType setThreadStatus(@Nonnull ThreadStatus status) {
            this.status = status;
            return (BuilderType) this;
        }

        public ThreadStatus getThreadStatus() {
            return status;
        }

        public @Nonnull BuilderType setWaitingOnLock(ThreadLock lock) {
            this.waitingOnLock = lock;
            return (BuilderType) this;
        }

<<<<<<< HEAD
        public @Nonnull BuilderType setAcquiredSynchronizers(List<ThreadLock> synchronizers) {
=======
        public @Nonnull Builder setWaitingToLock(ThreadLock lock) {
            this.waitingToLock = lock;
            return this;
        }

        public @Nonnull Builder setAcquiredSynchronizers(List<ThreadLock> synchronizers) {
>>>>>>> 8f6f9d79
            this.acquiredSynchronizers = Collections.unmodifiableList(synchronizers);
            return (BuilderType) this;
        }

        public @Nonnull BuilderType setAcquiredSynchronizers(ThreadLock... synchronizers) {
            List<ThreadLock> data = new ArrayList<ThreadLock>(synchronizers.length);
            Collections.addAll(data, synchronizers);
            return setAcquiredSynchronizers(data);
        }

        public @Nonnull BuilderType setAcquiredMonitors(List<ThreadLock.Monitor> monitors) {
            this.acquiredMonitors = Collections.unmodifiableList(monitors);
            return (BuilderType) this;
        }

        private String getHeader() {
            return headerBuilder().toString();
        }

        private List<ThreadLock> getMonitorsByDepth(int depth) {
            List<ThreadLock> monitors = new ArrayList<ThreadLock>();

            for (Monitor monitor: acquiredMonitors) {
                if (monitor.getDepth() == depth) {
                    monitors.add(monitor.getLock());
                }
            }

            return monitors;
        }

        @Override
        public String toString() {
            StringBuilder sb = headerBuilder();

            sb.append(NL).append("   java.lang.Thread.State: ").append(status.getName());

            int depth = 0;
            for (StackTraceElement traceLine: stackTrace.getElements()) {
                sb.append(NL).append("\tat ").append(traceLine);

                if (depth == 0) {
                    if (waitingToLock != null) {
                        String verb = waitingVerb();
                        sb.append(NL).append("\t- ").append(verb).append(' ').append(waitingToLock);
                    }
                    if (waitingOnLock != null) {
                        String verb = waitingVerb();
                        sb.append(NL).append("\t- ").append(verb).append(' ').append(waitingOnLock);
                    }
                }

                for (ThreadLock monitor: getMonitorsByDepth(depth)) {
                    sb.append(NL).append("\t- locked ").append(monitor.toString());
                }

                depth++;
            }

            if (!acquiredSynchronizers.isEmpty()) {
                sb.append(NL + NL).append("   Locked ownable synchronizers:").append(NL);
                for (ThreadLock synchronizer: acquiredSynchronizers) {
                    sb.append("\t- ").append(synchronizer.toString()).append(NL);
                }
            }

            return sb.toString();
        }

        private final String waitingVerb() {
            if (status.isParked()) return "parking to wait for";
            if (status.isWaiting()) return "waiting on";
            if (status.isBlocked()) return "waiting to lock";

            throw new AssertionError(status + " thread can not declare a lock: " + name);
        }

        private StringBuilder headerBuilder() {
            StringBuilder sb = new StringBuilder();
            sb.append('"').append(name).append('"');
            if (id != null) sb.append(" #").append(id);
            if (daemon) sb.append(" daemon");
            if (priority != null) sb.append(" prio=").append(priority);
            if (tid != null) sb.append(" tid=").append(tid);
            if (nid != null) sb.append(" nid=").append(nid);
            return sb;
        }
    }

    /**
     * {@link ProcessThread} predicate.
     *
     * @author ogondza
     * @see ThreadSet#where(ProcessThread.Predicate)
     */
    // TODO do we need predicates typesafe?
    public static interface Predicate {
        boolean isValid(@Nonnull ProcessThread<?, ?, ?> thread);
    }

    /**
     * Match thread by name.
     */
    public static @Nonnull Predicate nameIs(final @Nonnull String name) {
        return new Predicate() {
            @Override
            public boolean isValid(ProcessThread<?, ?, ?> thread) {
                return thread.getName().equals(name);
            }
        };
    }

    /**
     * Match thread its name contains pattern.
     */
    public static @Nonnull Predicate nameContains(final @Nonnull Pattern pattern) {
        return new Predicate() {
            @Override
            public boolean isValid(ProcessThread<?, ?, ?> thread) {
                return pattern.matcher(thread.getName()).find();
            }
        };
    }

    /**
     * Match thread its name contains string.
     */
    public static @Nonnull Predicate nameContains(final @Nonnull String pattern) {
        return new Predicate() {
            @Override
            public boolean isValid(ProcessThread thread) {
                return thread.getName().contains(pattern);
            }
        };
    }

    /**
     * Match waiting thread waiting for given thread to be notified.
     */
    public static @Nonnull Predicate waitingOnLock(final @Nonnull String className) {
        return new Predicate() {
            @Override
            public boolean isValid(ProcessThread<?, ?, ?> thread) {
                final ThreadLock lock = thread.getWaitingOnLock();
                return lock != null && lock.getClassName().equals(className);
            }
        };
    }

    /**
     * Match thread that is waiting on lock identified by <tt>className</tt>.
     */
    public static @Nonnull Predicate waitingToLock(final @Nonnull String className) {
        return new Predicate() {
            @Override
            public boolean isValid(ProcessThread thread) {
                final ThreadLock lock = thread.getWaitingToLock();
                return lock != null && lock.getClassName().equals(className);
            }
        };
    }

    /**
     * Match thread that has acquired lock identified by <tt>className</tt>.
     */
    public static @Nonnull Predicate acquiredLock(final @Nonnull String className) {
        return new Predicate() {
            @Override
            public boolean isValid(@Nonnull ProcessThread<?, ?, ?> thread) {
                for (ThreadLock lock: thread.getAcquiredLocks()) {
                    if (lock.getClassName().equals(className)) return true;
                }
                return false;
            }
        };
    }
}<|MERGE_RESOLUTION|>--- conflicted
+++ resolved
@@ -52,24 +52,13 @@
     private final @Nonnull RuntimeType runtime;
     private final @Nonnull Builder<?> state;
 
-<<<<<<< HEAD
     protected ProcessThread(@Nonnull RuntimeType runtime, @Nonnull Builder<?> builder) {
-=======
-    public static @Nonnull Builder builder() {
-        return new Builder();
-    }
-
-    private ProcessThread(@Nonnull ProcessRuntime runtime, @Nonnull Builder builder) {
->>>>>>> 8f6f9d79
         this.runtime = runtime;
         this.state = builder.clone();
 
         checkSanity();
     }
 
-<<<<<<< HEAD
-    public String getName() {
-=======
     private void checkSanity() {
         if (state.name == null || state.name.isEmpty()) throw new IllegalRuntimeStateException("Thread name not set");
         if (state.status == null) throw new IllegalRuntimeStateException("Thread status not set");
@@ -90,7 +79,6 @@
     }
 
     public @Nonnull String getName() {
->>>>>>> 8f6f9d79
         return state.name;
     }
 
@@ -198,12 +186,7 @@
         Set<ThreadType> blocked = new LinkedHashSet<ThreadType>();
         for (ThreadType thread: runtime.getThreads()) {
             if (thread == this) continue;
-<<<<<<< HEAD
-            ThreadLock lock = ((ProcessThread<?, ?, ?>) thread).state.waitingOnLock;
-            if (getAcquiredLocks().contains(lock)) {
-=======
-            if (getAcquiredLocks().contains(thread.state.waitingToLock)) {
->>>>>>> 8f6f9d79
+            if (getAcquiredLocks().contains(thread.getWaitingToLock())) {
                 blocked.add(thread);
             }
         }
@@ -219,28 +202,19 @@
         final ThreadType blocking = getBlockingThread();
         if (blocking == null) return runtime.getEmptyThreadSet();
 
-<<<<<<< HEAD
-        return runtime.getThreads().derive(Collections.singleton(blocking));
-=======
         return runtime.getThreadSet(Collections.singleton(blocking));
->>>>>>> 8f6f9d79
     }
 
     /**
      * Get thread blocking this threads execution.
      * @return Blocking thread or null if not block by a thread.
      */
-<<<<<<< HEAD
     public @CheckForNull ThreadType getBlockingThread() {
-        for (ThreadType thread: runtime.getThreads()) {
-=======
-    public @CheckForNull ProcessThread getBlockingThread() {
         if (state.waitingToLock == null && state.waitingOnLock == null) {
             return null;
         }
 
-        for (ProcessThread thread: runtime.getThreads()) {
->>>>>>> 8f6f9d79
+        for (ThreadType thread: runtime.getThreads()) {
             if (thread == this) continue;
             Set<ThreadLock> acquired = thread.getAcquiredLocks();
             if (acquired.isEmpty()) continue;
@@ -290,9 +264,6 @@
     }
 
     public static class Builder<
-//            ThreadType extends ProcessThread<? extends ThreadType, SetType, RuntimeType>,
-//            SetType extends ThreadSet<SetType, RuntimeType, ThreadType>,
-//            RuntimeType extends ProcessRuntime<RuntimeType, SetType, ThreadType>,
             BuilderType extends Builder<BuilderType>
     > implements Cloneable {
 
@@ -318,11 +289,7 @@
             }
         }
 
-<<<<<<< HEAD
-        public @Nonnull BuilderType setName(String name) {
-=======
-        public @Nonnull Builder setName(@Nonnull String name) {
->>>>>>> 8f6f9d79
+        public @Nonnull BuilderType setName(@Nonnull String name) {
             this.name = name;
             return (BuilderType) this;
         }
@@ -375,16 +342,12 @@
             return (BuilderType) this;
         }
 
-<<<<<<< HEAD
+        public @Nonnull BuilderType setWaitingToLock(ThreadLock lock) {
+            this.waitingToLock = lock;
+            return (BuilderType) this;
+        }
+
         public @Nonnull BuilderType setAcquiredSynchronizers(List<ThreadLock> synchronizers) {
-=======
-        public @Nonnull Builder setWaitingToLock(ThreadLock lock) {
-            this.waitingToLock = lock;
-            return this;
-        }
-
-        public @Nonnull Builder setAcquiredSynchronizers(List<ThreadLock> synchronizers) {
->>>>>>> 8f6f9d79
             this.acquiredSynchronizers = Collections.unmodifiableList(synchronizers);
             return (BuilderType) this;
         }
@@ -480,7 +443,6 @@
      * @author ogondza
      * @see ThreadSet#where(ProcessThread.Predicate)
      */
-    // TODO do we need predicates typesafe?
     public static interface Predicate {
         boolean isValid(@Nonnull ProcessThread<?, ?, ?> thread);
     }
@@ -515,7 +477,7 @@
     public static @Nonnull Predicate nameContains(final @Nonnull String pattern) {
         return new Predicate() {
             @Override
-            public boolean isValid(ProcessThread thread) {
+            public boolean isValid(ProcessThread<?, ?, ?> thread) {
                 return thread.getName().contains(pattern);
             }
         };
@@ -540,7 +502,7 @@
     public static @Nonnull Predicate waitingToLock(final @Nonnull String className) {
         return new Predicate() {
             @Override
-            public boolean isValid(ProcessThread thread) {
+            public boolean isValid(ProcessThread<?, ?, ?> thread) {
                 final ThreadLock lock = thread.getWaitingToLock();
                 return lock != null && lock.getClassName().equals(className);
             }
