/*
 * The MIT License
 *
 * Copyright (c) 2014 Red Hat, Inc.
 *
 * Permission is hereby granted, free of charge, to any person obtaining a copy
 * of this software and associated documentation files (the "Software"), to deal
 * in the Software without restriction, including without limitation the rights
 * to use, copy, modify, merge, publish, distribute, sublicense, and/or sell
 * copies of the Software, and to permit persons to whom the Software is
 * furnished to do so, subject to the following conditions:
 *
 * The above copyright notice and this permission notice shall be included in
 * all copies or substantial portions of the Software.
 *
 * THE SOFTWARE IS PROVIDED "AS IS", WITHOUT WARRANTY OF ANY KIND, EXPRESS OR
 * IMPLIED, INCLUDING BUT NOT LIMITED TO THE WARRANTIES OF MERCHANTABILITY,
 * FITNESS FOR A PARTICULAR PURPOSE AND NONINFRINGEMENT. IN NO EVENT SHALL THE
 * AUTHORS OR COPYRIGHT HOLDERS BE LIABLE FOR ANY CLAIM, DAMAGES OR OTHER
 * LIABILITY, WHETHER IN AN ACTION OF CONTRACT, TORT OR OTHERWISE, ARISING FROM,
 * OUT OF OR IN CONNECTION WITH THE SOFTWARE OR THE USE OR OTHER DEALINGS IN
 * THE SOFTWARE.
 */
package com.github.olivergondza.dumpling.model;

import groovy.lang.Closure;

import java.util.Collection;
import java.util.Collections;
import java.util.HashSet;
import java.util.Iterator;
import java.util.Set;

import javax.annotation.Nonnull;

import org.codehaus.groovy.runtime.DefaultGroovyMethods;

import com.github.olivergondza.dumpling.query.SingleThreadSetQuery;

/**
 * Collection of threads in certain {@link ProcessRuntime}.
 *
 * @author ogondza
 * @see ProcessRuntime#getThreads()
 */
public class ThreadSet<
        SetType extends ThreadSet<SetType, RuntimeType, ThreadType>,
        RuntimeType extends ProcessRuntime<RuntimeType, SetType, ThreadType>,
        ThreadType extends ProcessThread<ThreadType, SetType, RuntimeType>
> implements Iterable<ThreadType> {

    private static final @Nonnull String NL = System.getProperty("line.separator", "\n");

    private final @Nonnull RuntimeType runtime;
    private final @Nonnull Set<ThreadType> threads;

    protected ThreadSet(@Nonnull RuntimeType runtime, @Nonnull Set<ThreadType> threads) {
        this.runtime = runtime;
        this.threads = Collections.unmodifiableSet(threads);
    }

    /**
     * Enclosing runtime.
     */
    public @Nonnull RuntimeType getProcessRuntime() {
        return runtime;
    }

    /**
     * Extract the only thread from set.
     *
     * @throws IllegalStateException if not exactly one thread present.
     */
    public @Nonnull ThreadType onlyThread() throws IllegalStateException {
        if (size() != 1) throw new IllegalStateException(
                "Exactly one thread expected in the set. Found " + size()
        );

        return threads.iterator().next();
    }

    /**
     * Get threads blocked by any of current threads.
     */
    public @Nonnull SetType getBlockedThreads() {
        Set<ThreadLock> acquired = new HashSet<ThreadLock>();
        for (ThreadType thread: threads) {
            acquired.addAll(thread.getAcquiredLocks());
        }

<<<<<<< HEAD
        Set<ThreadType> blocked = new HashSet<ThreadType>();
        for (ThreadType thread: runtime.getThreads()) {
            if (acquired.contains(thread.getWaitingOnLock())) {
=======
        Set<ProcessThread> blocked = new HashSet<ProcessThread>();
        for (ProcessThread thread: runtime.getThreads()) {
            if (acquired.contains(thread.getWaitingToLock())) {
>>>>>>> 8f6f9d79
                blocked.add(thread);
            }
        }

        return runtime.getThreadSet(blocked);
    }

    /**
     * Get threads blocking any of current threads.
     */
    public @Nonnull SetType getBlockingThreads() {
        Set<ThreadLock> waitingOn = new HashSet<ThreadLock>();
<<<<<<< HEAD
        for (ThreadType thread: threads) {
            if (thread.getWaitingOnLock() != null) {
                waitingOn.add(thread.getWaitingOnLock());
=======
        for (ProcessThread thread: threads) {
            if (thread.getWaitingToLock() != null) {
                waitingOn.add(thread.getWaitingToLock());
>>>>>>> 8f6f9d79
            }
        }

        Set<ThreadType> blocking = new HashSet<ThreadType>();
        for (ThreadType thread: runtime.getThreads()) {
            Set<ThreadLock> threadHolding = thread.getAcquiredLocks();
            threadHolding.retainAll(waitingOn);
            if (!threadHolding.isEmpty()) {
                blocking.add(thread);
            }
        }

        return runtime.getThreadSet(blocking);
    }

<<<<<<< HEAD
    public @Nonnull SetType ignoring(@Nonnull ThreadSet<?, ?, ?> actualThreads) {
        HashSet<ThreadType> newThreads = new HashSet<ThreadType>(threads);
        newThreads.removeAll(actualThreads.threads);
        return derive(newThreads);
=======
    public @Nonnull ThreadSet ignoring(@Nonnull ThreadSet ignoredThreads) {
        if (threads.isEmpty() || ignoredThreads.isEmpty()) return this;

        HashSet<ProcessThread> newThreads = new HashSet<ProcessThread>(threads);
        newThreads.removeAll(ignoredThreads.threads);
        return runtime.getThreadSet(newThreads);
>>>>>>> 8f6f9d79
    }

    /**
     * Get subset of current threads.
     *
     * @param pred Predicate to match.
     * @return {@link ThreadSet} scoped to current runtime containing subset of threads that match the predicate.
     */
<<<<<<< HEAD
    public @Nonnull SetType where(ProcessThread.Predicate pred) {
        HashSet<ThreadType> subset = new HashSet<ThreadType>(size() / 2);
        for (@Nonnull ThreadType thread: threads) {
=======
    public @Nonnull ThreadSet where(@Nonnull ProcessThread.Predicate pred) {
        HashSet<ProcessThread> subset = new HashSet<ProcessThread>(size() / 2);
        for (@Nonnull ProcessThread thread: threads) {
>>>>>>> 8f6f9d79
            if (pred.isValid(thread)) subset.add(thread);
        }

        return runtime.getThreadSet(subset);
    }

    /**
     * Run query using this as an initial thread set.
     */
<<<<<<< HEAD
    public <T extends SingleThreadSetQuery.Result<?>> T query(SingleThreadSetQuery<T> query) {
        return query.<SetType, RuntimeType, ThreadType>query((SetType) this);
=======
    public @Nonnull <T extends SingleThreadSetQuery.Result> T query(@Nonnull SingleThreadSetQuery<T> query) {
        return query.query(this);
>>>>>>> 8f6f9d79
    }

    @Override
    public String toString() {
        StringBuilder stringBuilder = new StringBuilder();
        for (ThreadType thread: threads) {
            stringBuilder.append(thread).append(NL + NL);
        }
        return stringBuilder.toString();
    }

    @Override
    public boolean equals(Object rhs) {
        if (rhs == null) return false;

        if (this == rhs) return true;

        if (!this.getClass().equals(rhs.getClass())) return false;

        ThreadSet<?, ?, ?> other = (ThreadSet) rhs;

        return runtime.equals(other.runtime) && threads.equals(other.threads);
    }

    @Override
    public int hashCode() {
        return runtime.hashCode() + threads.hashCode() * 31;
    }

    public int size() {
        return threads.size();
    }

    public boolean isEmpty() {
        return threads.isEmpty();
    }

    public boolean contains(Object o) {
        return threads.contains(o);
    }

    public boolean containsAll(Collection<?> c) {
        return threads.containsAll(c);
    }

    @Override
    public Iterator<ThreadType> iterator() {
        return threads.iterator();
    }

    /**
     * Create derived set from this one.
     *
     * @return New thread collection bound to same runtime.
     */
<<<<<<< HEAD
    public @Nonnull SetType derive(Collection<? extends ThreadType> threads) {
        if (threads.isEmpty()) return runtime.getEmptyThreadSet();

        Set<ThreadType> threadSet = threads instanceof Set
                ? (Set<ThreadType>) threads
                : new HashSet<ThreadType>(threads)
        ;
        return runtime.createSet(threadSet);
=======
    public @Nonnull ThreadSet derive(Collection<ProcessThread> threads) {
        return runtime.getThreadSet(threads);
>>>>>>> 8f6f9d79
    }

    // Groovy interop

    public @Nonnull SetType grep() {
        // Do not invoke grep(Collection) as it was added in 2.0
<<<<<<< HEAD
        @SuppressWarnings({"unchecked"})
        final Collection<ThreadType> grep = DefaultGroovyMethods.grep((Object) threads);
        return derive(grep);
=======
        return runtime.getThreadSet(DefaultGroovyMethods.grep((Object) threads));
>>>>>>> 8f6f9d79
    }

    public @Nonnull SetType grep(Object filter) {
        // Do not invoke grep(Collection, Object) as it was added in 2.0
<<<<<<< HEAD
        @SuppressWarnings("unchecked")
        final Collection<ThreadType> grep = DefaultGroovyMethods.grep((Object) threads, filter);
        return derive(grep);
    }

    public @Nonnull SetType findAll() {
        return derive(DefaultGroovyMethods.findAll(threads));
    }

    public @Nonnull SetType findAll(Closure<ThreadType> predicate) {
        return derive(DefaultGroovyMethods.findAll(threads, predicate));
=======
        return runtime.getThreadSet(DefaultGroovyMethods.grep((Object) threads, filter));
    }

    public @Nonnull ThreadSet findAll() {
        return runtime.getThreadSet(DefaultGroovyMethods.findAll(threads));
    }

    public @Nonnull ThreadSet findAll(Closure<ProcessThread> predicate) {
        return runtime.getThreadSet(DefaultGroovyMethods.findAll(threads, predicate));
>>>>>>> 8f6f9d79
    }

    public @Nonnull ThreadSet<SetType, RuntimeType, ThreadType> asImmutable() {
        return this;
    }

    // ThreadSet does not actually implement Set
    public @Nonnull Set<ThreadType> toSet() {
        return Collections.unmodifiableSet(threads);
    }

    public @Nonnull SetType intersect(ThreadSet<?, ?, ?> other) {
        if (!runtime.equals(other.runtime)) throw new IllegalStateException(
                "Unable to intersect thread sets bound to different runtime"
        );

<<<<<<< HEAD
        @SuppressWarnings("unchecked")
        final Collection<ThreadType> intersect = DefaultGroovyMethods.intersect((Set) threads, (Set) other.threads);
        return derive(intersect);
=======
        return runtime.getThreadSet(DefaultGroovyMethods.intersect(threads, other.threads));
>>>>>>> 8f6f9d79
    }

    public @Nonnull SetType plus(SetType other) {
        final ThreadSet<?, ?, ?> typedOther = other;
        if (!runtime.equals(typedOther.runtime)) throw new IllegalStateException(
                "Unable to merge thread sets bound to different runtime"
        );

<<<<<<< HEAD
        return derive(DefaultGroovyMethods.plus(threads, (Set<ThreadType>) typedOther.threads));
=======
        return runtime.getThreadSet(DefaultGroovyMethods.plus(threads, other.threads));
>>>>>>> 8f6f9d79
    }
}<|MERGE_RESOLUTION|>--- conflicted
+++ resolved
@@ -88,15 +88,9 @@
             acquired.addAll(thread.getAcquiredLocks());
         }
 
-<<<<<<< HEAD
         Set<ThreadType> blocked = new HashSet<ThreadType>();
         for (ThreadType thread: runtime.getThreads()) {
-            if (acquired.contains(thread.getWaitingOnLock())) {
-=======
-        Set<ProcessThread> blocked = new HashSet<ProcessThread>();
-        for (ProcessThread thread: runtime.getThreads()) {
             if (acquired.contains(thread.getWaitingToLock())) {
->>>>>>> 8f6f9d79
                 blocked.add(thread);
             }
         }
@@ -108,23 +102,17 @@
      * Get threads blocking any of current threads.
      */
     public @Nonnull SetType getBlockingThreads() {
-        Set<ThreadLock> waitingOn = new HashSet<ThreadLock>();
-<<<<<<< HEAD
-        for (ThreadType thread: threads) {
-            if (thread.getWaitingOnLock() != null) {
-                waitingOn.add(thread.getWaitingOnLock());
-=======
-        for (ProcessThread thread: threads) {
+        Set<ThreadLock> waitingTo = new HashSet<ThreadLock>();
+        for (ThreadType thread: threads) {
             if (thread.getWaitingToLock() != null) {
-                waitingOn.add(thread.getWaitingToLock());
->>>>>>> 8f6f9d79
+                waitingTo.add(thread.getWaitingToLock());
             }
         }
 
         Set<ThreadType> blocking = new HashSet<ThreadType>();
         for (ThreadType thread: runtime.getThreads()) {
             Set<ThreadLock> threadHolding = thread.getAcquiredLocks();
-            threadHolding.retainAll(waitingOn);
+            threadHolding.retainAll(waitingTo);
             if (!threadHolding.isEmpty()) {
                 blocking.add(thread);
             }
@@ -133,19 +121,12 @@
         return runtime.getThreadSet(blocking);
     }
 
-<<<<<<< HEAD
-    public @Nonnull SetType ignoring(@Nonnull ThreadSet<?, ?, ?> actualThreads) {
+    public @Nonnull SetType ignoring(@Nonnull ThreadSet<?, ?, ?> ignoredThreads) {
+        if (threads.isEmpty() || ignoredThreads.isEmpty()) return (SetType) this;
+
         HashSet<ThreadType> newThreads = new HashSet<ThreadType>(threads);
-        newThreads.removeAll(actualThreads.threads);
+        newThreads.removeAll(ignoredThreads.threads);
         return derive(newThreads);
-=======
-    public @Nonnull ThreadSet ignoring(@Nonnull ThreadSet ignoredThreads) {
-        if (threads.isEmpty() || ignoredThreads.isEmpty()) return this;
-
-        HashSet<ProcessThread> newThreads = new HashSet<ProcessThread>(threads);
-        newThreads.removeAll(ignoredThreads.threads);
-        return runtime.getThreadSet(newThreads);
->>>>>>> 8f6f9d79
     }
 
     /**
@@ -154,15 +135,9 @@
      * @param pred Predicate to match.
      * @return {@link ThreadSet} scoped to current runtime containing subset of threads that match the predicate.
      */
-<<<<<<< HEAD
     public @Nonnull SetType where(ProcessThread.Predicate pred) {
         HashSet<ThreadType> subset = new HashSet<ThreadType>(size() / 2);
-        for (@Nonnull ThreadType thread: threads) {
-=======
-    public @Nonnull ThreadSet where(@Nonnull ProcessThread.Predicate pred) {
-        HashSet<ProcessThread> subset = new HashSet<ProcessThread>(size() / 2);
-        for (@Nonnull ProcessThread thread: threads) {
->>>>>>> 8f6f9d79
+        for (ThreadType thread: threads) {
             if (pred.isValid(thread)) subset.add(thread);
         }
 
@@ -172,13 +147,8 @@
     /**
      * Run query using this as an initial thread set.
      */
-<<<<<<< HEAD
     public <T extends SingleThreadSetQuery.Result<?>> T query(SingleThreadSetQuery<T> query) {
         return query.<SetType, RuntimeType, ThreadType>query((SetType) this);
-=======
-    public @Nonnull <T extends SingleThreadSetQuery.Result> T query(@Nonnull SingleThreadSetQuery<T> query) {
-        return query.query(this);
->>>>>>> 8f6f9d79
     }
 
     @Override
@@ -234,37 +204,21 @@
      *
      * @return New thread collection bound to same runtime.
      */
-<<<<<<< HEAD
-    public @Nonnull SetType derive(Collection<? extends ThreadType> threads) {
-        if (threads.isEmpty()) return runtime.getEmptyThreadSet();
-
-        Set<ThreadType> threadSet = threads instanceof Set
-                ? (Set<ThreadType>) threads
-                : new HashSet<ThreadType>(threads)
-        ;
-        return runtime.createSet(threadSet);
-=======
-    public @Nonnull ThreadSet derive(Collection<ProcessThread> threads) {
+    public @Nonnull SetType derive(Collection<ThreadType> threads) {
         return runtime.getThreadSet(threads);
->>>>>>> 8f6f9d79
     }
 
     // Groovy interop
 
     public @Nonnull SetType grep() {
         // Do not invoke grep(Collection) as it was added in 2.0
-<<<<<<< HEAD
         @SuppressWarnings({"unchecked"})
         final Collection<ThreadType> grep = DefaultGroovyMethods.grep((Object) threads);
         return derive(grep);
-=======
-        return runtime.getThreadSet(DefaultGroovyMethods.grep((Object) threads));
->>>>>>> 8f6f9d79
     }
 
     public @Nonnull SetType grep(Object filter) {
         // Do not invoke grep(Collection, Object) as it was added in 2.0
-<<<<<<< HEAD
         @SuppressWarnings("unchecked")
         final Collection<ThreadType> grep = DefaultGroovyMethods.grep((Object) threads, filter);
         return derive(grep);
@@ -276,26 +230,14 @@
 
     public @Nonnull SetType findAll(Closure<ThreadType> predicate) {
         return derive(DefaultGroovyMethods.findAll(threads, predicate));
-=======
-        return runtime.getThreadSet(DefaultGroovyMethods.grep((Object) threads, filter));
-    }
-
-    public @Nonnull ThreadSet findAll() {
-        return runtime.getThreadSet(DefaultGroovyMethods.findAll(threads));
-    }
-
-    public @Nonnull ThreadSet findAll(Closure<ProcessThread> predicate) {
-        return runtime.getThreadSet(DefaultGroovyMethods.findAll(threads, predicate));
->>>>>>> 8f6f9d79
     }
 
     public @Nonnull ThreadSet<SetType, RuntimeType, ThreadType> asImmutable() {
         return this;
     }
 
-    // ThreadSet does not actually implement Set
-    public @Nonnull Set<ThreadType> toSet() {
-        return Collections.unmodifiableSet(threads);
+    public @Nonnull SetType toSet() {
+        return (SetType) this;
     }
 
     public @Nonnull SetType intersect(ThreadSet<?, ?, ?> other) {
@@ -303,13 +245,9 @@
                 "Unable to intersect thread sets bound to different runtime"
         );
 
-<<<<<<< HEAD
         @SuppressWarnings("unchecked")
         final Collection<ThreadType> intersect = DefaultGroovyMethods.intersect((Set) threads, (Set) other.threads);
         return derive(intersect);
-=======
-        return runtime.getThreadSet(DefaultGroovyMethods.intersect(threads, other.threads));
->>>>>>> 8f6f9d79
     }
 
     public @Nonnull SetType plus(SetType other) {
@@ -318,10 +256,6 @@
                 "Unable to merge thread sets bound to different runtime"
         );
 
-<<<<<<< HEAD
         return derive(DefaultGroovyMethods.plus(threads, (Set<ThreadType>) typedOther.threads));
-=======
-        return runtime.getThreadSet(DefaultGroovyMethods.plus(threads, other.threads));
->>>>>>> 8f6f9d79
     }
 }